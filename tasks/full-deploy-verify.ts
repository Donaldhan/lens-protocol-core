import '@nomiclabs/hardhat-ethers';
import { hexlify, keccak256, RLP } from 'ethers/lib/utils';
import fs from 'fs';
import { task } from 'hardhat/config';
import { HardhatRuntimeEnvironment } from 'hardhat/types';
import {
  LensHub__factory,
  ApprovalFollowModule__factory,
  CollectNFT__factory,
  FreeCollectModule__factory,
  FeeCollectModule__factory,
  FeeFollowModule__factory,
  FollowerOnlyReferenceModule__factory,
  FollowNFT__factory,
  InteractionLogic__factory,
  LimitedFeeCollectModule__factory,
  LimitedTimedFeeCollectModule__factory,
  ModuleGlobals__factory,
  PublishingLogic__factory,
  RevertCollectModule__factory,
  TimedFeeCollectModule__factory,
  TransparentUpgradeableProxy__factory,
  ProfileTokenURILogic__factory,
  LensPeriphery__factory,
<<<<<<< HEAD
  UIDataProvider__factory,
=======
  ProfileFollowModule__factory,
>>>>>>> 4002bcae
} from '../typechain-types';
import { deployWithVerify, waitForTx } from './helpers/utils';

const TREASURY_FEE_BPS = 50;
const LENS_HUB_NFT_NAME = 'Lens Protocol Profiles';
const LENS_HUB_NFT_SYMBOL = 'LPP';

export let runtimeHRE: HardhatRuntimeEnvironment;

/**
 * @dev Note that this script uses the default ethers signers.
 * Care should be taken to also ensure that the following addresses end up properly set:
 *    1. LensHub Proxy Admin
 *    2. LensHub Governance
 *    3. ModuleGlobals Governance
 *    3. ModuleGlobals Treasury
 *
 * Furthermore, This script does not whitelist profile creators or deploy a profile creation
 * proxy or a unique currency contract. This also does not whitelist any currencies in the
 * ModuleGlobals contract.
 */
task('full-deploy-verify', 'deploys the entire Lens Protocol with explorer verification').setAction(
  async ({}, hre) => {
    // Note that the use of these signers is a placeholder and is not meant to be used in
    // production.
    runtimeHRE = hre;
    const ethers = hre.ethers;
    const accounts = await ethers.getSigners();
    const deployer = accounts[0];
    const governance = accounts[1];
    const treasuryAddress = accounts[2].address;

    // Nonce management in case of deployment issues
    let deployerNonce = await ethers.provider.getTransactionCount(deployer.address);

    console.log('\n\t -- Deploying Module Globals --');
    const moduleGlobals = await deployWithVerify(
      new ModuleGlobals__factory(deployer).deploy(
        governance.address,
        treasuryAddress,
        TREASURY_FEE_BPS,
        { nonce: deployerNonce++ }
      ),
      [governance.address, treasuryAddress, TREASURY_FEE_BPS],
      'contracts/core/modules/ModuleGlobals.sol:ModuleGlobals'
    );

    console.log('\n\t-- Deploying Logic Libs --');

    const publishingLogic = await deployWithVerify(
      new PublishingLogic__factory(deployer).deploy({ nonce: deployerNonce++ }),
      [],
      'contracts/libraries/PublishingLogic.sol:PublishingLogic'
    );
    const interactionLogic = await deployWithVerify(
      new InteractionLogic__factory(deployer).deploy({ nonce: deployerNonce++ }),
      [],
      'contracts/libraries/InteractionLogic.sol:InteractionLogic'
    );
    const profileTokenURILogic = await deployWithVerify(
      new ProfileTokenURILogic__factory(deployer).deploy({ nonce: deployerNonce++ }),
      [],
      'contracts/libraries/ProfileTokenURILogic.sol:ProfileTokenURILogic'
    );
    const hubLibs = {
      'contracts/libraries/PublishingLogic.sol:PublishingLogic': publishingLogic.address,
      'contracts/libraries/InteractionLogic.sol:InteractionLogic': interactionLogic.address,
      'contracts/libraries/ProfileTokenURILogic.sol:ProfileTokenURILogic':
        profileTokenURILogic.address,
    };

    // Here, we pre-compute the nonces and addresses used to deploy the contracts.
    // const nonce = await deployer.getTransactionCount();
    const followNFTNonce = hexlify(deployerNonce + 1);
    const collectNFTNonce = hexlify(deployerNonce + 2);
    const hubProxyNonce = hexlify(deployerNonce + 3);

    const followNFTImplAddress =
      '0x' + keccak256(RLP.encode([deployer.address, followNFTNonce])).substr(26);
    const collectNFTImplAddress =
      '0x' + keccak256(RLP.encode([deployer.address, collectNFTNonce])).substr(26);
    const hubProxyAddress =
      '0x' + keccak256(RLP.encode([deployer.address, hubProxyNonce])).substr(26);

    // Next, we deploy first the hub implementation, then the followNFT implementation, the collectNFT, and finally the
    // hub proxy with initialization.
    console.log('\n\t-- Deploying Hub Implementation --');

    const lensHubImpl = await deployWithVerify(
      new LensHub__factory(hubLibs, deployer).deploy(followNFTImplAddress, collectNFTImplAddress, {
        nonce: deployerNonce++,
      }),
      [followNFTImplAddress, collectNFTImplAddress],
      'contracts/core/LensHub.sol:LensHub'
    );

    console.log('\n\t-- Deploying Follow & Collect NFT Implementations --');
    await deployWithVerify(
      new FollowNFT__factory(deployer).deploy(hubProxyAddress, { nonce: deployerNonce++ }),
      [hubProxyAddress],
      'contracts/core/FollowNFT.sol:FollowNFT'
    );
    await deployWithVerify(
      new CollectNFT__factory(deployer).deploy(hubProxyAddress, { nonce: deployerNonce++ }),
      [hubProxyAddress],
      'contracts/core/CollectNFT.sol:CollectNFT'
    );

    let data = lensHubImpl.interface.encodeFunctionData('initialize', [
      LENS_HUB_NFT_NAME,
      LENS_HUB_NFT_SYMBOL,
      governance.address,
    ]);

    console.log('\n\t-- Deploying Hub Proxy --');
    let proxy = await deployWithVerify(
      new TransparentUpgradeableProxy__factory(deployer).deploy(
        lensHubImpl.address,
        deployer.address,
        data,
        { nonce: deployerNonce++ }
      ),
      [lensHubImpl.address, deployer.address, data],
      'contracts/upgradeability/TransparentUpgradeableProxy.sol:TransparentUpgradeableProxy'
    );

    // Connect the hub proxy to the LensHub factory and the governance for ease of use.
    const lensHub = LensHub__factory.connect(proxy.address, governance);

    console.log('\n\t-- Deploying Lens Periphery --');
    const lensPeriphery = await deployWithVerify(
      new LensPeriphery__factory(deployer).deploy(lensHub.address, {
        nonce: deployerNonce++,
      }),
      [lensHub.address],
      'contracts/misc/LensPeriphery.sol:LensPeriphery'
    );

    // Deploy collect modules
    console.log('\n\t-- Deploying feeCollectModule --');
    const feeCollectModule = await deployWithVerify(
      new FeeCollectModule__factory(deployer).deploy(lensHub.address, moduleGlobals.address, {
        nonce: deployerNonce++,
      }),
      [lensHub.address, moduleGlobals.address],
      'contracts/core/modules/collect/FeeCollectModule.sol:FeeCollectModule'
    );
    console.log('\n\t-- Deploying limitedFeeCollectModule --');
    const limitedFeeCollectModule = await deployWithVerify(
      new LimitedFeeCollectModule__factory(deployer).deploy(
        lensHub.address,
        moduleGlobals.address,
        {
          nonce: deployerNonce++,
        }
      ),
      [lensHub.address, moduleGlobals.address],
      'contracts/core/modules/collect/LimitedFeeCollectModule.sol:LimitedFeeCollectModule'
    );
    console.log('\n\t-- Deploying timedFeeCollectModule --');
    const timedFeeCollectModule = await deployWithVerify(
      new TimedFeeCollectModule__factory(deployer).deploy(lensHub.address, moduleGlobals.address, {
        nonce: deployerNonce++,
      }),
      [lensHub.address, moduleGlobals.address],
      'contracts/core/modules/collect/TimedFeeCollectModule.sol:TimedFeeCollectModule'
    );
    console.log('\n\t-- Deploying limitedTimedFeeCollectModule --');
    const limitedTimedFeeCollectModule = await deployWithVerify(
      new LimitedTimedFeeCollectModule__factory(deployer).deploy(
        lensHub.address,
        moduleGlobals.address,
        { nonce: deployerNonce++ }
      ),
      [lensHub.address, moduleGlobals.address],
      'contracts/core/modules/collect/LimitedTimedFeeCollectModule.sol:LimitedTimedFeeCollectModule'
    );

    console.log('\n\t-- Deploying revertCollectModule --');
    const revertCollectModule = await deployWithVerify(
      new RevertCollectModule__factory(deployer).deploy({ nonce: deployerNonce++ }),
      [],
      'contracts/core/modules/collect/RevertCollectModule.sol:RevertCollectModule'
    );
    console.log('\n\t-- Deploying freeCollectModule --');
    const freeCollectModule = await deployWithVerify(
      new FreeCollectModule__factory(deployer).deploy(lensHub.address, { nonce: deployerNonce++ }),
      [lensHub.address],
      'contracts/core/modules/collect/FreeCollectModule.sol:FreeCollectModule'
    );

    // Deploy follow modules
    console.log('\n\t-- Deploying feeFollowModule --');
    const feeFollowModule = await deployWithVerify(
      new FeeFollowModule__factory(deployer).deploy(lensHub.address, moduleGlobals.address, {
        nonce: deployerNonce++,
      }),
      [lensHub.address, moduleGlobals.address],
      'contracts/core/modules/follow/FeeFollowModule.sol:FeeFollowModule'
    );
    console.log('\n\t-- Deploying profileFollowModule --');
    const profileFollowModule = await deployWithVerify(
      new ProfileFollowModule__factory(deployer).deploy(lensHub.address, {
        nonce: deployerNonce++,
      }),
      [lensHub.address],
      'contracts/core/modules/follow/ProfileFollowModule.sol:ProfileFollowModule'
    );
    // --- COMMENTED OUT AS THIS IS NOT A LAUNCH MODULE ---
    // console.log('\n\t-- Deploying approvalFollowModule --');
    // const approvalFollowModule = await deployWithVerify(
    // new ApprovalFollowModule__factory(deployer).deploy(lensHub.address, {
    // nonce: deployerNonce++,
    // }),
    // [lensHub.address],
    // 'contracts/core/modules/follow/ApprovalFollowModule.sol:ApprovalFollowModule'
    // );

    // Deploy reference module
    console.log('\n\t-- Deploying followerOnlyReferenceModule --');
    const followerOnlyReferenceModule = await deployWithVerify(
      new FollowerOnlyReferenceModule__factory(deployer).deploy(lensHub.address, {
        nonce: deployerNonce++,
      }),
      [lensHub.address],
      'contracts/core/modules/reference/FollowerOnlyReferenceModule.sol:FollowerOnlyReferenceModule'
    );

    // Deploy UIDataProvider
    console.log('\n\t-- Deploying UI Data Provider --');
    const uiDataProvider = await deployWithVerify(
      new UIDataProvider__factory(deployer).deploy(lensHub.address, {
        nonce: deployerNonce++,
      }),
      [lensHub.address],
      'contracts/misc/UIDataProvider.sol:UIDataProvider'
    );

    // Whitelist the collect modules
    console.log('\n\t-- Whitelisting Collect Modules --');
    let governanceNonce = await ethers.provider.getTransactionCount(governance.address);
    await waitForTx(
      lensHub.whitelistCollectModule(feeCollectModule.address, true, { nonce: governanceNonce++ })
    );
    await waitForTx(
      lensHub.whitelistCollectModule(limitedFeeCollectModule.address, true, {
        nonce: governanceNonce++,
      })
    );
    await waitForTx(
      lensHub.whitelistCollectModule(timedFeeCollectModule.address, true, {
        nonce: governanceNonce++,
      })
    );
    await waitForTx(
      lensHub.whitelistCollectModule(limitedTimedFeeCollectModule.address, true, {
        nonce: governanceNonce++,
      })
    );
    await waitForTx(
      lensHub.whitelistCollectModule(revertCollectModule.address, true, {
        nonce: governanceNonce++,
      })
    );
    await waitForTx(
      lensHub.whitelistCollectModule(freeCollectModule.address, true, { nonce: governanceNonce++ })
    );

    // Whitelist the follow modules
    console.log('\n\t-- Whitelisting Follow Modules --');
    await waitForTx(
      lensHub.whitelistFollowModule(feeFollowModule.address, true, { nonce: governanceNonce++ })
    );
    await waitForTx(
      lensHub.whitelistFollowModule(profileFollowModule.address, true, { nonce: governanceNonce++ })
    );
    // --- COMMENTED OUT AS THIS IS NOT A LAUNCH MODULE ---
    // await waitForTx(
    // lensHub.whitelistFollowModule(approvalFollowModule.address, true, {
    // nonce: governanceNonce++,
    // })
    // );

    // Whitelist the reference module
    console.log('\n\t-- Whitelisting Reference Module --');
    await waitForTx(
      lensHub.whitelistReferenceModule(followerOnlyReferenceModule.address, true, {
        nonce: governanceNonce++,
      })
    );

    // Save and log the addresses
    const addrs = {
      'lensHub proxy': lensHub.address,
      'lensHub impl:': lensHubImpl.address,
      'publishing logic lib': publishingLogic.address,
      'interaction logic lib': interactionLogic.address,
      'profile token URI logic lib': profileTokenURILogic.address,
      'follow NFT impl': followNFTImplAddress,
      'collect NFT impl': collectNFTImplAddress,
      'lens periphery': lensPeriphery.address,
      'module globals': moduleGlobals.address,
      'fee collect module': feeCollectModule.address,
      'limited fee collect module': limitedFeeCollectModule.address,
      'timed fee collect module': timedFeeCollectModule.address,
      'limited timed fee collect module': limitedTimedFeeCollectModule.address,
      'revert collect module': revertCollectModule.address,
      'free collect module': freeCollectModule.address,
      'fee follow module': feeFollowModule.address,
      'profile follow module': profileFollowModule.address,
      // --- COMMENTED OUT AS THIS IS NOT A LAUNCH MODULE ---
      // 'approval follow module': approvalFollowModule.address,
      'follower only reference module': followerOnlyReferenceModule.address,
      'UI data provider': uiDataProvider.address,
    };
    const json = JSON.stringify(addrs, null, 2);
    console.log(json);

    fs.writeFileSync('addresses.json', json, 'utf-8');
  }
);<|MERGE_RESOLUTION|>--- conflicted
+++ resolved
@@ -22,11 +22,8 @@
   TransparentUpgradeableProxy__factory,
   ProfileTokenURILogic__factory,
   LensPeriphery__factory,
-<<<<<<< HEAD
   UIDataProvider__factory,
-=======
   ProfileFollowModule__factory,
->>>>>>> 4002bcae
 } from '../typechain-types';
 import { deployWithVerify, waitForTx } from './helpers/utils';
 
